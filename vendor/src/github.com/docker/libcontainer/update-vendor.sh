#!/usr/bin/env bash
set -e

cd "$(dirname "$BASH_SOURCE")"

# Downloads dependencies into vendor/ directory
mkdir -p vendor
cd vendor

clone() {
	vcs=$1
	pkg=$2
	rev=$3
	
	pkg_url=https://$pkg
	target_dir=src/$pkg
	
	echo -n "$pkg @ $rev: "
	
	if [ -d $target_dir ]; then
		echo -n 'rm old, '
		rm -fr $target_dir
	fi
	
	echo -n 'clone, '
	case $vcs in
		git)
			git clone --quiet --no-checkout $pkg_url $target_dir
			( cd $target_dir && git reset --quiet --hard $rev )
			;;
		hg)
			hg clone --quiet --updaterev $rev $pkg_url $target_dir
			;;
	esac
	
	echo -n 'rm VCS, '
	( cd $target_dir && rm -rf .{git,hg} )
	
	echo done
}

# the following lines are in sorted order, FYI
clone git github.com/codegangsta/cli 1.1.0
clone git github.com/coreos/go-systemd v2
clone git github.com/godbus/dbus v2
<<<<<<< HEAD
clone git github.com/Sirupsen/logrus v0.6.6
clone git github.com/syndtr/gocapability 8e4cdcb
=======
clone git github.com/Sirupsen/logrus v0.7.3
clone git github.com/syndtr/gocapability 66ef2aa
>>>>>>> 2daede5a

# intentionally not vendoring Docker itself...  that'd be a circle :)<|MERGE_RESOLUTION|>--- conflicted
+++ resolved
@@ -43,12 +43,7 @@
 clone git github.com/codegangsta/cli 1.1.0
 clone git github.com/coreos/go-systemd v2
 clone git github.com/godbus/dbus v2
-<<<<<<< HEAD
-clone git github.com/Sirupsen/logrus v0.6.6
-clone git github.com/syndtr/gocapability 8e4cdcb
-=======
 clone git github.com/Sirupsen/logrus v0.7.3
 clone git github.com/syndtr/gocapability 66ef2aa
->>>>>>> 2daede5a
 
 # intentionally not vendoring Docker itself...  that'd be a circle :)